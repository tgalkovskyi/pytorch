"""Timer class based on the timeit.Timer class, but torch aware."""

import timeit
from typing import List, Optional

import numpy as np
import torch
from torch.utils._benchmark.utils import common
from torch.utils._benchmark.utils.valgrind_wrapper import timer_interface as valgrind_timer_interface


__all__ = ["Timer"]


if torch.has_cuda and torch.cuda.is_available():
    def timer():
        torch.cuda.synchronize()
        return timeit.default_timer()
else:
    timer = timeit.default_timer


class Timer(object):
    _timer_cls = timeit.Timer

    def __init__(
        self,
        stmt="pass",
        setup="pass",
        timer=timer,
        globals: Optional[dict] = None,
        label: Optional[str] = None,
        sub_label: Optional[str] = None,
        description: Optional[str] = None,
        env: Optional[str] = None,
        num_threads=1,
    ):
        if not isinstance(stmt, str):
            raise ValueError("Currently only a `str` stmt is supported.")

        # We copy `globals` to prevent mutations from leaking, (for instance,
        # `eval` adds the `__builtins__` key) and include `torch` if not
        # specified as a convenience feature.
        globals = dict(globals or {})
        globals.setdefault("torch", torch)

        self._stmt = stmt
        self._setup = setup
        self._label = label
        self._sub_label = sub_label
        self._description = description
        self._env = env
        self._num_threads = num_threads
<<<<<<< HEAD
        self._globals = globals
        self._timer = timeit.Timer(stmt=stmt, setup=setup, timer=timer, globals=globals)
=======
        self._timer = self._timer_cls(stmt=stmt, setup=setup, timer=timer, globals=globals)
>>>>>>> 4005afe9

    def _construct_measurement(self, number_per_run: int, times: List[float]):
        return common.Measurement(
            number_per_run=number_per_run,
            times=times,
            num_threads=self._num_threads,
            label=self._label,
            sub_label=self._sub_label,
            description=self._description,
            env=self._env,
            stmt=self._stmt,
        )

    def timeit(self, number=1000000):
        # Warmup
        self._timer.timeit(number=max(int(number // 100), 1))
        with common.set_torch_threads(self._num_threads):
            return self._construct_measurement(
                number_per_run=number, times=[self._timer.timeit(number=number)]
            )

    def repeat(self, repeat=-1, number=-1):
        raise NotImplementedError("See `Timer.blocked_autorange.`")

    def autorange(self, callback=None):
        raise NotImplementedError("See `Timer.blocked_autorange.`")

    def _threaded_measurement_loop(self, number, time_hook, stop_hook, min_run_time: float,
                                   max_run_time: Optional[float] = None, callback=None):
        total_time = 0.0
        can_stop = False
        times = []
        with common.set_torch_threads(self._num_threads):
            while (total_time < min_run_time) or (not can_stop):
                time_spent = time_hook()
                times.append(time_spent)
                total_time += time_spent
                if callback:
                    callback(number, time_spent)
                can_stop = stop_hook(times)
                if max_run_time and total_time > max_run_time:
                    break
        return times

    def adaptive_autorange(self, threshold=0.1, max_run_time=10, callback=None, min_run_time=0.01):
        number = self._estimate_block_size(min_run_time=0.05)

        def time_hook():
            return self._timer.timeit(number)

        def stop_hook(times):
            if len(times) > 3:
                measure = self._construct_measurement(number, times)
                return measure.meets_confidence(threshold=threshold)
            return False
        times = self._threaded_measurement_loop(number, time_hook, stop_hook, min_run_time, max_run_time, callback=callback)
        measure = self._construct_measurement(number, times)
        return measure

    def _estimate_block_size(self, min_run_time):
        with common.set_torch_threads(self._num_threads):
            # Estimate the block size needed for measurement to be negligible
            # compared to the inner loop. This also serves as a warmup.
            overhead = np.median([self._timer.timeit(0) for _ in range(5)])
            number = 1
            while True:
                time_taken = self._timer.timeit(number)
                relative_overhead = overhead / time_taken
                if relative_overhead <= 1e-4 and time_taken >= min_run_time / 1000:
                    break
                if time_taken > min_run_time:
                    break
                number *= 10
        return number

    def blocked_autorange(self, callback=None, min_run_time=0.2):
        number = self._estimate_block_size(min_run_time)

        def time_hook():
            return self._timer.timeit(number)

        def stop_hook(times):
            return True
        times = self._threaded_measurement_loop(number, time_hook, stop_hook, min_run_time=min_run_time,
                                                callback=callback)
        return self._construct_measurement(number_per_run=number, times=times)

    def collect_callgrind(self, number=100):
        if not isinstance(self._stmt, str):
            raise ValueError("`collect_callgrind` currently only supports string `stmt`")

        # __init__ adds torch, and Timer adds __builtins__
        allowed_keys = {"torch", "__builtins__"}
        if any(k not in allowed_keys for k in self._globals.keys()):
            raise ValueError(
                "`collect_callgrind` does not currently support passing globals. "
                "Please define a `setup` str instead.")

        if self._globals.get("torch", torch) is not torch:
            raise ValueError("`collect_callgrind` does not support mocking out `torch`.")

        # Check that the statement is valid. It doesn't guarantee success, but it's much
        # simpler and quicker to raise an exception for a faulty `stmt` or `setup` in
        # the parent process rather than the valgrind subprocess.
        self._timer.timeit(1)
        return valgrind_timer_interface.wrapper_singleton().collect_callgrind(
            stmt=self._stmt, setup=self._setup, number=number, num_threads=self._num_threads)<|MERGE_RESOLUTION|>--- conflicted
+++ resolved
@@ -51,12 +51,8 @@
         self._description = description
         self._env = env
         self._num_threads = num_threads
-<<<<<<< HEAD
         self._globals = globals
-        self._timer = timeit.Timer(stmt=stmt, setup=setup, timer=timer, globals=globals)
-=======
         self._timer = self._timer_cls(stmt=stmt, setup=setup, timer=timer, globals=globals)
->>>>>>> 4005afe9
 
     def _construct_measurement(self, number_per_run: int, times: List[float]):
         return common.Measurement(

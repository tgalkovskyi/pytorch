import torch
from torch.fx import (
    GraphModule,
    Proxy,
    symbolic_trace,
)

from torch.fx.graph import (
    Graph,
    Node,
    map_arg,
)

from torch.quantization import (
    propagate_qconfig_,
    convert,
)

from ..quantization_mappings import (
    get_qat_module_mappings,
)
from ..custom_module_class_mappings import (
    is_custom_module_class,
    get_observed_custom_module_class,
    mark_observed_custom_module,
    is_observed_custom_module,
)

from ..quantize import _remove_qconfig

from .pattern_utils import (
    is_match,
    get_quant_patterns,
    get_dynamic_quant_patterns,
)

from .standalone_module import (
    mark_observed_standalone_module,
    is_observed_standalone_module,
)

from .quantization_patterns import *

from .utils import (
    _parent_name,
    quantize_node,
)

from collections import OrderedDict
import copy
import re

from typing import Optional

# ------------------------
# Helper Functions
# ------------------------

# Returns a function that can get a new attribute name for module with given prefix
# for example,
# >> get_new_observer_name = get_new_attr_name_with_prefix('_observer')
# >> new_name = get_new_observer_name(module)
# new_name will be an unused attribute name on module, e.g. `_observer_1`
def get_new_attr_name_with_prefix(prefix):
    def get_new_attr_name(module):
        def get_attr_name(i):
            return prefix + str(i)
        i = 0
        attr_name = get_attr_name(i)
        while hasattr(module, attr_name):
            i += 1
            attr_name = get_attr_name(i)
        return attr_name
    return get_new_attr_name

def collect_producer_nodes(node):
    r''' Starting from a target node, trace back until we hit inpu or
    getattr node. This is used to extract the chain of operators
    starting from getattr to the target node, for example
    def forward(self, x):
      observed = self.observer(self.weight)
      return F.linear(x, observed)
    collect_producer_nodes(observed) will either return a list of nodes that produces
    the observed node or None if we can't extract a self contained graph without
    free variables(inputs of the forward function).
    '''
    nodes = [node]
    frontier = [node]
    while frontier:
        node = frontier.pop()
        all_args = list(node.args) + list(node.kwargs.values())
        for arg in all_args:
            if not isinstance(arg, Node):
                continue
            if arg.op == 'placeholder':
                # hit input, can't fold in this case
                return None
            nodes.append(arg)
            if not (arg.op == 'call_function' and arg.target == getattr):
                frontier.append(arg)
    return nodes

def graph_module_from_producer_nodes(root, producer_nodes):
    r''' Construct a graph module from extracted producer nodes
    from `collect_producer_nodes` function
    Args:
      root: the root module for the original graph
      producer_nodes: a list of nodes we use to construct the graph
    Return:
      A graph module constructed from the producer nodes
    '''
    assert len(producer_nodes) > 0, 'list of producer nodes can not be empty'
    # since we traced back from node to getattrr
    producer_nodes.reverse()
    graph = Graph()
    env = {}

    def load_arg(a):
        return map_arg(a, lambda node: env[node])
    for producer_node in producer_nodes:
        env[producer_node] = graph.node_copy(producer_node, load_arg)
    graph.set_output(load_arg(producer_nodes[-1]))
    graph_module = GraphModule(root, graph)
    return graph_module


def assert_and_get_unique_device(module):
    """
    Returns the unique device for a module, or None if no device is found.
    Throws an error if multiple devices are detected.
    """
    devices = {p.device for p in module.parameters()} | \
        {p.device for p in module.buffers()}
    assert len(devices) <= 1, (
        "prepare only works with cpu or single-device CUDA modules, "
        "but got devices {}".format(devices)
    )
    device = next(iter(devices)) if len(devices) > 0 else None
    return device

def is_activation_post_process(module):
    return (isinstance(module, torch.quantization.ObserverBase) or
            isinstance(module, torch.quantization.FakeQuantize))

def is_submodule_of_fake_quant(name, module, named_modules):
    parent_name, _ = _parent_name(name)
    return is_activation_post_process(named_modules[parent_name])

def get_flattened_qconfig_dict(qconfig_dict):
    """ flatten the global, object_type and module_name qconfig
    to the same qconfig_dict so that it can be used by
    propagate_qconfig_ function.
    "module_name_regex" is ignored for now since it's not supported
    in propagate_qconfig_, but it can be fixed later.

    For example:
    Input: {
      "": qconfig,
      "object_type": [
        (torch.add, qconfig)
      ],
      "module_name": [
        ("conv", qconfig)
      ]
    }

    Output: {
      "": qconfig,
      torch.add: qconfig,
      "conv": qconfig
    }
    """
    flattened = dict()
    if '' in qconfig_dict:
        flattened[''] = qconfig_dict['']

    def flatten_key(key):
        if key in qconfig_dict:
            for obj, qconfig in qconfig_dict[key]:
                flattened[obj] = qconfig

    flatten_key('object_type')
    flatten_key('module_name')
    return flattened

def convert_dict_to_ordered_dict(qconfig_dict):
    """ Convert dict in qconfig_dict to ordered dict
    """
    # convert a qconfig list for a type to OrderedDict
    def _convert_to_ordered_dict(key, qconfig_dict):
        qconfig_dict[key] = OrderedDict(qconfig_dict.get(key, []))

    _convert_to_ordered_dict('object_type', qconfig_dict)
    _convert_to_ordered_dict('module_name_regex', qconfig_dict)
    _convert_to_ordered_dict('module_name', qconfig_dict)

# A dictionary for querying the weight index for a given op
WEIGHT_INDEX_DICT = {
    torch.nn.functional.conv2d : [1],
    torch.nn.functional.linear : [1],
}

# weight prepacking ops
WEIGHT_PREPACK_OPS = {
    torch._ops.ops.quantized.linear_prepack,
    torch._ops.ops.quantized.linear_prepack_fp16,
    torch._ops.ops.quantized.conv2d_prepack,
}

class Quantizer:
    def __init__(self):
        # mapping from matched node to activation_post_process
        # must be filled before convert
        self.activation_post_process_map = None
        # mapping from node name to qconfig that should be used for that node
        # filled out for a model during _generate_qconfig_map
        self.qconfig_map = None
        # mapping from fully qualified module name to module instance
        # for example,
        # {
        #   '': Model(...),
        #   'linear': Linear(...),
        #   'linear.weight_fake_quant': PerChannelMinMaxObserver(...),
        # }
        self.modules = None
        # mapping from a tuple of nodes in reverse order to uninitialized
        #   QuantizeHandler subclass. For example,
        # {
        #   # match a single node
        #   (<class 'torch.nn.modules.conv.Conv3d'>:
        #     <class 'torch.quantization.fx.quantize.ConvRelu'>),
        #   # match multiple nodes in reverse order
        #   ((<function relu at 0x7f766a7360d0>, <built-in function add>):
        #     <class 'torch.quantization.fx.quantize.Add'>),
        # }
        self.patterns = None


    def _qat_swap_modules(self, root):
        convert(root, mapping=get_qat_module_mappings(), inplace=True, remove_qconfig=False)

    def _generate_qconfig_map(self,
                              root,
                              input_graph,
                              qconfig_dict):
        global_qconfig = qconfig_dict.get('', None)

        def get_module_type_qconfig(
                module_type, fallback_qconfig=global_qconfig):
            return qconfig_dict['object_type'].get(module_type, fallback_qconfig)

        def get_function_qconfig(
                function, fallback_qconfig=global_qconfig):
            return qconfig_dict['object_type'].get(function, fallback_qconfig)

        def get_module_name_regex_qconfig(
                module_name, fallback_qconfig=global_qconfig):
            for regex_pattern, qconfig in qconfig_dict['module_name_regex'].items():
                if re.match(regex_pattern, module_name):
                    # first match wins
                    return qconfig
            return fallback_qconfig

        def get_module_name_qconfig(
                module_name, fallback_qconfig=global_qconfig):
            if module_name == '':
                # module name qconfig not found
                return fallback_qconfig
            if module_name in qconfig_dict['module_name']:
                return qconfig_dict['module_name'][module_name]
            else:
                parent, _ = _parent_name(module_name)
                return get_module_name_qconfig(parent, fallback_qconfig)

        # get qconfig for module_name,
        # fallback to module_name_regex_qconfig, module_type_qconfig, global_qconfig
        # if necessary
        def get_qconfig(module_name):
            module_type_qconfig = \
                get_module_type_qconfig(type(self.modules[module_name]))
            module_name_regex_qconfig = \
                get_module_name_regex_qconfig(module_name, module_type_qconfig)
            module_name_qconfig = \
                get_module_name_qconfig(module_name, module_name_regex_qconfig)
            return module_name_qconfig

        self.qconfig_map = dict()
        for node in input_graph.nodes:
            if node.op == 'get_attr':
                module_name, _ = _parent_name(node.target)
                self.qconfig_map[node.name] = get_qconfig(module_name)
            elif node.op == 'call_function':
                # precedence: [TODO] module_name_qconfig (need scope support from fx)
                # > function_qconfig > global_qconfig
                function_qconfig = get_function_qconfig(node.target)
                self.qconfig_map[node.name] = function_qconfig
            elif node.op == 'call_method':
                self_obj = node.args[0]
                # qconfig for call_method should be the same as the `self` object for the call
                self.qconfig_map[node.name] = self.qconfig_map[self_obj.name]
            elif node.op == 'call_module':
                module_qconfig = get_qconfig(node.target)
                # regex is not supported eager mode propagate_qconfig_, we'll need to
                # set the qconfig explicitly here in case regex
                # is used
                self.modules[node.target].qconfig = module_qconfig
                self.qconfig_map[node.name] = module_qconfig

    def _prepare(self, model, qconfig_dict, inplace, is_dynamic_quant, is_standalone_module):
        """ standalone_module means it a submodule that is not inlined in parent module,
        and will be quantized separately as one unit.

        When we are preparing a standalone module:
        input of the module is observed in parent module, output of the module
        is observed in the standalone module.
        Returns:
            model(GraphModule): prepared standalone module with following attributes:
                _standalone_module_observed_input_idxs(List[Int]): a list of indexs for the graph inputs that
                                         needs to be observed in parent module
                _output_is_observed(Bool): a boolean variable indicate whether the output of the
                                   custom module is observed or not
        """
        if not inplace:
            model = copy.deepcopy(model)
        self.is_dynamic_quant = is_dynamic_quant
        if self.is_dynamic_quant:
            self.patterns = get_dynamic_quant_patterns()
        else:
            self.patterns = get_quant_patterns()

        flattened_qconfig_dict = get_flattened_qconfig_dict(qconfig_dict)
        # TODO: support regex as well
        propagate_qconfig_(model, flattened_qconfig_dict)
        if model.training:
            self._qat_swap_modules(model)

        self.modules = dict(model.named_modules())

        convert_dict_to_ordered_dict(qconfig_dict)
        # map from node name to qconfig, used in _find_matches
        self._generate_qconfig_map(model, model.graph, qconfig_dict)

        # match the patterns that will get quantized
        standalone_module_names = qconfig_dict.get('standalone_module_name', None)
        matches = self._find_matches(
            model.graph, self.modules, self.patterns, standalone_module_names)

        # find _inputs_ to matched nodes that are not quantized, these
        # have to be quantized, which requires measuring stats,
        # initialize an DefaultQuant object for each
        quants = self._find_quants(model.graph, matches)

        self.activation_post_process_map = dict()
        env = {}
        observed_graph = Graph()
        observed_node_names_set = set()

        def load_arg(a):
            return map_arg(a, lambda node: env[node.name])

        # indexes for the inputs that needs to be observed
        standalone_module_observed_input_idxs = []
        graph_inputs = []
        for node in model.graph.inputs:
            graph_inputs.append(node.name)

        get_new_observer_name = get_new_attr_name_with_prefix('activation_post_process_')

<<<<<<< HEAD
        for node in model.graph.inputs + model.graph.nodes:
=======
        result_node : Optional[Node] = None
        for node in model.graph.nodes:
            if node.op == 'output':
                observed_graph.output(load_arg(node.args[0]))
                result_node = node
                continue
>>>>>>> 3f2c01d6
            if node.name in observed_node_names_set:
                continue

            prefix = node.name + '_activation_post_process_'
            root_node, _, obj, qconfig = matches.get(node.name, (None, None, None, None))
            if root_node is None:
                if node.op == 'placeholder':
                    env[node.name] = observed_graph.placeholder(node.target)
                else:
                    env[node.name] = observed_graph.node_copy(node, load_arg)
            elif root_node is node:
                if node.op == 'placeholder':
                    env[node.name] = observed_graph.placeholder(node.target)
                else:
                    env[node.name] = observed_graph.node_copy(node, load_arg)
                if qconfig is None:
                    continue

                def insert_observer(node, observer, device):
                    get_new_observer_name = get_new_attr_name_with_prefix(prefix)
                    observer_name = get_new_observer_name(model)
                    setattr(model, observer_name, observer)
                    self.activation_post_process_map[node.name] = observer
                    env[node.name] = observed_graph.create_node('call_module', observer_name, (load_arg(node),), {})
                    observed_node_names_set.add(node.name)
                    if device:
                        getattr(model, observer_name).to(device)

                if isinstance(obj, CustomModuleQuantizeHandler):
                    custom_module = self.modules[node.target]
                    observed_custom_module_class = \
                        get_observed_custom_module_class(type(custom_module))
                    observed_custom_module = \
                        observed_custom_module_class.from_float(custom_module)
                    mark_observed_custom_module(observed_custom_module, type(custom_module))
                    parent_name, name = _parent_name(node.target)
                    setattr(self.modules[parent_name], name, observed_custom_module)

                # index for input of custom module that needs to be observed in parent
                standalone_module_input_idxs = None
                if isinstance(obj, StandaloneModuleQuantizeHandler):
                    # observe standalone module
                    standalone_module = self.modules[node.target]
                    traced_standalone_module = symbolic_trace(standalone_module)
                    if self.is_dynamic_quant:
                        prepare = torch.quantization.quantize_fx._prepare_dynamic_standalone_module_fx
                    else:
                        prepare = torch.quantization.quantize_fx._prepare_standalone_module_fx
                    observed_standalone_module = prepare(traced_standalone_module, {'': qconfig})
                    observed_standalone_module.qconfig = qconfig
                    standalone_module_input_idxs = observed_standalone_module._standalone_module_observed_input_idxs
                    observed_standalone_module = mark_observed_standalone_module(observed_standalone_module)
                    parent_name, name = _parent_name(node.target)
                    setattr(self.modules[parent_name], name, observed_standalone_module)
                    self.modules[node.target] = observed_standalone_module


                # don't need to insert observer for output in dynamic quantization
                if self.is_dynamic_quant:
                    continue

                # inserting observers for output of observed module, or mark the output
                # as observed
                if isinstance(obj, CopyNode):
                    assert node.op in [
                        'call_module',
                        'call_function',
                        'call_method'], \
                        'CopyNode of type ' + node.op + ' is not handled'

                    def is_observed(input_arg):
                        if isinstance(input_arg, Node):
                            return input_arg.name in observed_node_names_set
                        elif isinstance(input_arg, list):
                            return all(map(is_observed, input_arg))
                    # propagate observed property from input
                    if is_observed(node.args[0]):
                        observed_node_names_set.add(node.name)
                elif (isinstance(obj, Add) or isinstance(obj, Mul)) and not obj.all_nodes:
                    if node.args[0].name in observed_node_names_set:
                        observed_node_names_set.add(node.name)
                elif isinstance(obj, StandaloneModuleQuantizeHandler):
                    assert node.op == 'call_module'
                    output_is_observed = self.modules[node.target]._output_is_observed
                    if output_is_observed:
                        observed_node_names_set.add(node.name)
                elif qconfig is not None and obj.all_nodes:
                    # observer for outputs
                    new_observer = qconfig.activation()
                    # respect device affinity when adding observers
                    device = assert_and_get_unique_device(model)
                    insert_observer(node, new_observer, device)

                # insert observer for input of standalone module
                if standalone_module_input_idxs is not None:
                    for idx in standalone_module_input_idxs:
                        if node.args[idx].name not in observed_node_names_set:
                            new_observer = qconfig.activation()
                            device = assert_and_get_unique_device(model)
                            insert_observer(node.args[idx], new_observer, device)
            else:
                env[node.name] = observed_graph.node_copy(node, load_arg)

            if node.name not in observed_node_names_set and node.name in quants:
                if is_standalone_module and node.name in graph_inputs:
                    # we'll insert observer for input of standalone module
                    # in parent graph
                    standalone_module_observed_input_idxs.append(graph_inputs.index(node.name))
                    continue
                get_new_observer_name = get_new_attr_name_with_prefix(prefix)
                observer_name = get_new_observer_name(model)
                _, qconfig, is_weight = quants[node.name]
                if qconfig is not None:
                    # TODO: use insert_observer
                    new_observer = \
                        qconfig.weight() if is_weight else qconfig.activation()
                    # respect device affinity when adding observers
                    device = assert_and_get_unique_device(model)
                    if device:
                        new_observer.to(device)
                    self.activation_post_process_map[node.name] = new_observer
                    setattr(model, observer_name, self.activation_post_process_map[node.name])
                    env[node.name] = observed_graph.create_node('call_module', observer_name, (load_arg(node),), {})
                    observed_node_names_set.add(node.name)
<<<<<<< HEAD
        observed_graph.set_output(load_arg(model.graph.output))
        model = GraphModule(model, observed_graph)
        self.save_state(model)
        if is_standalone_module:
            assert isinstance(model.graph.output, Node), \
                'standalone module returning dict is not yet supported'
            # indicator for whether output is observed or not.
            # This used for correctly quantize standalone modules
            output_is_observed = model.graph.output.name in observed_node_names_set
=======

        model = GraphModule(model, observed_graph)
        self.save_state(model)
        if is_standalone_module:
            assert result_node is not None
            assert isinstance(result_node.args[0], Node), \
                'standalone module returning dict is not yet supported'
            # indicator for whether output is observed or not.
            # This used for correctly quantize standalone modules
            output_is_observed = result_node.args[0].name in observed_node_names_set
>>>>>>> 3f2c01d6
            model._standalone_module_observed_input_idxs = standalone_module_observed_input_idxs
            model._output_is_observed = output_is_observed
        return model

    def save_state(self, observed):
        observed._activation_post_process_map = self.activation_post_process_map
        observed._patterns = self.patterns
        observed._qconfig_map = self.qconfig_map

    def restore_state(self, observed):
        err_msg = 'please make sure the model is produced by prepare'
        assert hasattr(observed, '_activation_post_process_map'), 'did not found ' + \
            '_activation_post_process attribute ' + err_msg
        assert hasattr(observed, '_patterns'), 'did not found ' + \
            '_patterns attribute ' + err_msg
        assert hasattr(observed, '_qconfig_map'), 'did not found ' + \
            '_qconfig_map attribute ' + err_msg
        self.activation_post_process_map = observed._activation_post_process_map
        self.patterns = observed._patterns
        self.qconfig_map = observed._qconfig_map

    def prepare(self, model, qconfig_dict, inplace=False, is_standalone_module=False):
        return self._prepare(model, qconfig_dict, inplace, is_dynamic_quant=False, is_standalone_module=is_standalone_module)

    def prepare_dynamic(self, model, qconfig_dict, inplace=False, is_standalone_module=False):
        return self._prepare(model, qconfig_dict, inplace, is_dynamic_quant=True, is_standalone_module=is_standalone_module)

    def _run_weight_observers(self, observed):
        r''' Extract the subgraph that produces the weight for dynamically quantized
        node and run the subgraph to observe the weight.
        Note that the observers of dynamically quantized modules are run during
        the conversion step.
        '''
        for node in observed.graph.nodes:
            if node.op == 'call_function' and node.target in WEIGHT_INDEX_DICT:
                for i, node_arg in enumerate(node.args):
                    if i in WEIGHT_INDEX_DICT[node.target]:
                        # node_arg is weight
                        weight_observer_nodes = collect_producer_nodes(node_arg)
                        if weight_observer_nodes is not None:
                            weight_observer_module = graph_module_from_producer_nodes(
                                observed, weight_observer_nodes)
                            # run the weight observer
                            weight_observer_module()
        return

    def _convert(self, model, inplace=False, debug=False, is_dynamic_quant=False, is_standalone_module=False):
        """ standalone_module means it a submodule that is not inlined in parent module,
        and will be quantized separately as one unit.
        For standalone module: the inputs will be quantized by parent module,
        checks `_standalone_module_observed_input_idxs` of
        input observed model and will treat these inputs as quantized
        also will not dequantize the final output.
        Returns a quantized standalone module which accepts quantized input(if needed)
        and produces quantized output (if needed).
        """
        self.restore_state(model)
        if not inplace:
            model = copy.deepcopy(model)
        self.is_dynamic_quant = is_dynamic_quant
        # run weight observers before inserting quant dequant nodes
        # for dynamic quantization
        if self.is_dynamic_quant:
            self._run_weight_observers(model)

        # move to cpu since we only have quantized cpu kernels
        model.eval().cpu()
        self.modules = dict(model.named_modules())

        matches = self._find_matches(model.graph, self.modules, self.patterns)

        quants = self._find_quants(model.graph, matches)

        self.quantized_graph = Graph()
        env = {}
        quant_env = {}

        graph_inputs = []
        for node in model.graph.inputs:
            graph_inputs.append(node.name)

        def load_non_quantized(n):
            if n.name not in env:
                assert n.name in quant_env, \
                    'trying to load float node but did not find node:' + n.name + \
                    ' in quantized or non quantized environment, env: ' + str(env) + \
                    ' quant_env:' + str(quant_env)
                env[n.name] = Proxy(quant_env[n.name]).dequantize().node
            return env[n.name]

        def load_quantized(n):
            if n.name not in quant_env:
                assert n.name in env, \
                    'trying to load quantized node but did not find node:' + n.name + \
                    ' in float environment:' + str(env)
                assert n.name in quants, 'did not find quant object for node:' + n.name
                quant = quants[n.name][0]
                quant_env[n.name] = quant.convert(self, env[n.name])
            return quant_env[n.name]

        def load_x(n):
            assert n.name in env or n.name in quant_env, \
                'node ' + n.name + ' does not exist in either environment'
            if n.name in quant_env:
                return quant_env[n.name]
            else:
                return env[n.name]

        def load_arg(quantized):
            """
            Input: quantized, which can be None, list, boolean or tuple
              - if quantized is a list or tuple, then arg should be a list and the args with corresponding
                indexes will be quantized
              - if quantized is a boolean, then all args will be quantized/not quantized
              - if quantized is None, then we'll load the node as long as it exists

            Output: fn which takes arg_or_args, and loads them from the corresponding
              environment depending on the value of quantized.
            """
            assert quantized is None or isinstance(quantized, (tuple, list, bool)), type(quantized)

            def load_arg_impl(arg_or_args):
                if quantized is None:
                    return map_arg(arg_or_args, load_x)
                if isinstance(quantized, bool):
                    return map_arg(arg_or_args, load_quantized if quantized else load_non_quantized)
                elif isinstance(quantized, (tuple, list)):
                    assert isinstance(arg_or_args, (tuple, list)), arg_or_args
                    loaded_args = []
                    # for now, we only support quantizing positional arguments
                    for i, a in enumerate(arg_or_args):
                        if i in quantized:
                            loaded_args.append(map_arg(a, load_quantized))
                        else:
                            loaded_args.append(map_arg(a, load_non_quantized))
                    return type(arg_or_args)(loaded_args)
            return load_arg_impl

        def is_quantized(node):
            if isinstance(node, Node):
                assert node.name in env or node.name in quant_env, 'Expecting node to be in the environment'
                # there might be nodes appearing in both environemnts, but quant_env will take
                # precedence
                if node.name in quant_env:
                    return True
                elif node.name in env:
                    return False
            elif isinstance(node, list):
                quantized = map(is_quantized, node)
                if all(quantized):
                    return True
                elif not any(quantized):
                    return False
                else:
                    raise Exception("partially quantized inputs in list not handled yet")

<<<<<<< HEAD
        for node in model.graph.inputs + model.graph.nodes:
=======
        for node in model.graph.nodes:
            if node.op == 'output':
                if is_standalone_module:
                    # result are kept quantized in the quantized standalone module
                    graph_output = map_arg(node.args[0], load_x)
                else:
                    graph_output = map_arg(node.args[0], load_non_quantized)
                self.quantized_graph.output(graph_output)
                continue
>>>>>>> 3f2c01d6
            root_node, matched, obj, qconfig = matches.get(node.name, (None, None, None, None))
            if root_node is node:
                if qconfig is None:
                    result = self.quantized_graph.node_copy(node, load_non_quantized)
                    quantized = False
                else:
                    result = obj.convert(self, node, load_arg)
                    if node.op == 'call_module' and is_observed_standalone_module(self.modules[node.target]):
                        quantized = self.modules[node.target]._output_is_observed
                    else:
                        quantized = True

                    # Need to get correct quantized/non-quantized state for the output of CopyNode
                    if isinstance(obj, CopyNode):
                        assert node.op in [
                            'call_module',
                            'call_function',
                            'call_method'], \
                            'CopyNode of type ' + node.op + ' is not handled'
                        quantized = is_quantized(node.args[0])

                    # output of dynamic quantization is not quantized
                    if self.is_dynamic_quant:
                        quantized = False

                if quantized:
                    quant_env[node.name] = result
                else:
                    env[node.name] = result
                continue
            elif root_node is not None:
                continue

            # handle activation post process calls
            if node.op == 'call_module':
                if is_activation_post_process(self.modules[node.target]):
                    observer_module = self.modules[node.target]
                    prev_node = node.args[0]
                    if observer_module.dtype == torch.float16:
                        # activations are not quantized for
                        # fp16 dynamic quantization
                        # copy the activaiton_post_process node here
                        # since we may need it when we insert prepack
                        # op for weight of linear, this will be removed
                        # later in a separate pass
                        env[node.name] = self.quantized_graph.node_copy(node, load_non_quantized)
                        continue
                    if prev_node.name in quant_env:
                        # if previous node is already quantized, we'll just remove the activation_post_process
                        quant_env[node.name] = quant_env[prev_node.name]
                        continue
                    # replace activation post process with quantization ops
                    root_module = self.modules['']
                    quant_env[node.name] = quantize_node(
                        root_module, self.quantized_graph,
                        load_non_quantized(node.args[0]), observer_module)
                    continue
            if is_standalone_module and node.op == 'placeholder' and \
               graph_inputs.index(node.name) in model._standalone_module_observed_input_idxs:
                # the node is quantized in parent module
                quant_env[node.name] = self.quantized_graph.placeholder(node.target)
            else:
                # dequantize inputs for the node that are not quantized
                if node.op == 'placeholder':
                    env[node.name] = self.quantized_graph.placeholder(node.target)
                else:
                    env[node.name] = self.quantized_graph.node_copy(node, load_non_quantized)

<<<<<<< HEAD
        if is_standalone_module:
            # result are kepted quantized in the quantized standalone module
            graph_output = map_arg(model.graph.output, load_x)
        else:
            graph_output = map_arg(model.graph.output, load_non_quantized)
        self.quantized_graph.set_output(graph_output)

=======
>>>>>>> 3f2c01d6
        # remove activation post process
        act_post_process_removed_graph = Graph()
        env = {}

        def load_arg(a):
            return map_arg(a, lambda n: env[n.name])
        for inp in self.quantized_graph.inputs:
            env[inp.name] = act_post_process_removed_graph.placeholder(inp.target)
        for node in self.quantized_graph.nodes:
            if node.op == 'output':
                act_post_process_removed_graph.output(map_arg(node.args[0], load_arg))
                continue
            if node.op == 'call_module' and \
               is_activation_post_process(self.modules[node.target]):
                # remove activation post process node
                env[node.name] = env[node.args[0].name]
            else:
                env[node.name] = act_post_process_removed_graph.node_copy(node, load_arg)
<<<<<<< HEAD
        act_post_process_removed_graph.set_output(map_arg(self.quantized_graph.output, load_arg))
=======
>>>>>>> 3f2c01d6

        module_dict = dict(model.named_modules())
        to_be_removed = []
        for name, module in model.named_modules():
            if is_activation_post_process(module) and not is_submodule_of_fake_quant(name, module, module_dict):
                to_be_removed.append(name)
        for n in to_be_removed:
            delattr(model, n)
        _remove_qconfig(model)
        model = GraphModule(model, act_post_process_removed_graph)
        return model

    # Trace back from the weight node util we hit getattr, reconstruct the graph module
    # with the traced nodes and run the graph module to pack the weight. then replace
    # the original chain of ops with the packed weight.
    def _fold_weight(self, quantized):
        packed_weights = dict()
        # map from folded node name to the prepacked weight name
        folded_nodes = dict()
        # get packed weights
        for node in quantized.graph.nodes:
            if node.op == 'call_function' and node.target in WEIGHT_PREPACK_OPS:
                nodes_to_fold = collect_producer_nodes(node)
                if nodes_to_fold is not None:
                    for node_to_fold in nodes_to_fold:
                        folded_nodes[node_to_fold.name] = node

                    prepacking_module = graph_module_from_producer_nodes(
                        quantized, nodes_to_fold)
                    packed_weight = prepacking_module()
                    packed_weights[node.name] = packed_weight

        # remove folded nodes and replace the prepacking node with getattr
        folded_graph = Graph()
        env = {}

        def load_arg(a):
            return map_arg(a, lambda node: env[node.name])
        get_new_packed_weight_name = get_new_attr_name_with_prefix('_fx_pass_packed_weight_')
        quantized_root = quantized
        quantized_graph = quantized.graph
        for inp in quantized_graph.inputs:
            env[inp.name] = folded_graph.placeholder(inp.target)
        for node in quantized_graph.nodes:
            prepack_node = folded_nodes.get(node.name, None)
            if prepack_node is node:
                packed_weight = packed_weights[node.name]
                # add a prepacked attribute to root
                packed_weight_name = get_new_packed_weight_name(quantized_root)
                setattr(quantized_root, packed_weight_name, packed_weight)
                # replace prepack node with a getattr node
                env[node.name] = folded_graph.create_node(
                    'get_attr', packed_weight_name, (), {})
            elif prepack_node is not None:
                # remove the foled node
                continue
            else:
                # copy other nodes
                env[node.name] = folded_graph.node_copy(node, load_arg)
<<<<<<< HEAD
        folded_graph.set_output(load_arg(quantized_graph.output))
=======
>>>>>>> 3f2c01d6
        quantized = GraphModule(quantized_root, folded_graph)
        return quantized

    def convert(self, model, inplace=False, debug=False, is_dynamic=False, is_standalone_module=False):
        quantized = self._convert(model, inplace, debug, is_dynamic, is_standalone_module)
        if not debug:
            quantized = self._fold_weight(quantized)
        return quantized

    def _find_matches(self, graph, modules, patterns, standalone_module_names=None):
        """
        Matches the nodes in the input graph to quantization patterns, and
        outputs the information needed to quantize them in future steps.

        Inputs:
          - graph: an fx.Graph object
          - modules: a mapping of fully qualified module name to instance,
              for example, {'foo': ModuleFoo, ...}
          - patterns: a mapping from a tuple of nodes in reverse order to
              uninitialized QuantizeHandler subclass.

        Outputs a map of
          node_name ->
            (node, matched_values, QuantizeHandler instance, qconfig)

        For example, {
          'relu_1': (relu_1, [relu_1], <CopyNode instance>, QConfig(...)),
          ...
        }
        """
        match_map = {}
        all_matched = set()

        def record_match(pattern, node, matched):
            if isinstance(pattern, tuple):
                s, *args = pattern
                record_match(s, node, matched)
                if pattern[0] is not getattr:
                    for subpattern, arg in zip(args, node.args):
                        record_match(subpattern, arg, matched)
            else:
                matched.append(node)

        for node in reversed(graph.nodes):
            if node.name not in match_map and node.name not in all_matched:
                for pattern, value in patterns.items():
                    if is_match(modules, node, pattern):
                        matched = []
                        record_match(pattern, node, matched)
                        for n in matched:
                            match_map[n.name] = (node, matched, value(self, node), self.qconfig_map[n.name])
                            all_matched.add(n.name)
                        # break after finding the first match
                        break

        # add custom module instances to the match result
        for node in graph.nodes:
            if node.op == 'call_module' and \
               (is_custom_module_class(type(self.modules[node.target])) or
                    is_observed_custom_module(self.modules[node.target])):
                custom_module_qconfig = self.qconfig_map[node.name]
                match_map[node.name] = (
                    node, [node], CustomModuleQuantizeHandler(self, node), custom_module_qconfig)

        def is_standalone_module(module_path):
            if standalone_module_names is None:
                return False
            return module_path in standalone_module_names

        # add standalone modules to the match
        for node in graph.nodes:
            if node.op == 'call_module' and \
               (is_standalone_module(node.target) or
                    is_observed_standalone_module(self.modules[node.target])):
                # add node to matched nodes
                custom_module_qconfig = self.qconfig_map[node.name]
                match_map[node.name] = (
                    node, [node], StandaloneModuleQuantizeHandler(self, node), custom_module_qconfig)

        return match_map

    def _find_quants(self, graph, matches):
        """
        Takes the nodes in the input graph and pending matches, and finds and
        returns the input and output nodes which need to be quantized.

        Inputs:
          - graph: an fx.Graph object
          - matches: output of self._find_matches function

        Outputs a map of
          node_name -> (QuantizeHandler instance (always DefaultQuant), qconfig)
        """
        quants = {}

        def visit(node, qconfig):
            def visit_arg(arg):
                # note: we have to measure quantization information
                # even for nodes where we might not use it because it is already
                # quantized. This is because each match has the option to
                # say NotImplemented (if for instance, it is an __add__ and the data type is not appropriate)
                is_weight = False
                if isinstance(node, Node) and node.op == 'call_function' and node.target in WEIGHT_INDEX_DICT:
                    for i, node_arg in enumerate(node.args):
                        if arg is node_arg and i in WEIGHT_INDEX_DICT[node.target]:
                            is_weight = True
                if (not self.is_dynamic_quant) or is_weight:
                    # overwrite previous quant config
                    quants[arg.name] = (DefaultQuant(self, arg), qconfig, is_weight)
            return visit_arg

        for node in graph.nodes:
            if node.name in matches:
                root_node, matched, obj, qconfig = matches[node.name]
                # don't attach observer/fake_quant for CopyNode
                if isinstance(obj, CopyNode):
                    qconfig = None
                if root_node is node:
                    # matched[-1] is the first op in the sequence and
                    # matched[0] is the last op in the sequence
                    # inputs
                    map_arg(matched[-1].args, visit(matched[-1], qconfig))
                    map_arg(matched[-1].kwargs, visit(matched[-1], qconfig))
                    # output
                    if isinstance(obj, StandaloneModuleQuantizeHandler):
                        # we don't insert observer for output of custom
                        # module
                        continue
                    map_arg(matched[0], visit(None, qconfig))
        return quants<|MERGE_RESOLUTION|>--- conflicted
+++ resolved
@@ -119,7 +119,7 @@
         return map_arg(a, lambda node: env[node])
     for producer_node in producer_nodes:
         env[producer_node] = graph.node_copy(producer_node, load_arg)
-    graph.set_output(load_arg(producer_nodes[-1]))
+    graph.output(load_arg(producer_nodes[-1]))
     graph_module = GraphModule(root, graph)
     return graph_module
 
@@ -361,36 +361,27 @@
         # indexes for the inputs that needs to be observed
         standalone_module_observed_input_idxs = []
         graph_inputs = []
-        for node in model.graph.inputs:
-            graph_inputs.append(node.name)
+        for node in model.graph.nodes:
+            if node.op == 'placeholder':
+                graph_inputs.append(node.name)
 
         get_new_observer_name = get_new_attr_name_with_prefix('activation_post_process_')
 
-<<<<<<< HEAD
-        for node in model.graph.inputs + model.graph.nodes:
-=======
         result_node : Optional[Node] = None
         for node in model.graph.nodes:
             if node.op == 'output':
                 observed_graph.output(load_arg(node.args[0]))
                 result_node = node
                 continue
->>>>>>> 3f2c01d6
             if node.name in observed_node_names_set:
                 continue
 
             prefix = node.name + '_activation_post_process_'
             root_node, _, obj, qconfig = matches.get(node.name, (None, None, None, None))
             if root_node is None:
-                if node.op == 'placeholder':
-                    env[node.name] = observed_graph.placeholder(node.target)
-                else:
-                    env[node.name] = observed_graph.node_copy(node, load_arg)
+                env[node.name] = observed_graph.node_copy(node, load_arg)
             elif root_node is node:
-                if node.op == 'placeholder':
-                    env[node.name] = observed_graph.placeholder(node.target)
-                else:
-                    env[node.name] = observed_graph.node_copy(node, load_arg)
+                env[node.name] = observed_graph.node_copy(node, load_arg)
                 if qconfig is None:
                     continue
 
@@ -500,17 +491,6 @@
                     setattr(model, observer_name, self.activation_post_process_map[node.name])
                     env[node.name] = observed_graph.create_node('call_module', observer_name, (load_arg(node),), {})
                     observed_node_names_set.add(node.name)
-<<<<<<< HEAD
-        observed_graph.set_output(load_arg(model.graph.output))
-        model = GraphModule(model, observed_graph)
-        self.save_state(model)
-        if is_standalone_module:
-            assert isinstance(model.graph.output, Node), \
-                'standalone module returning dict is not yet supported'
-            # indicator for whether output is observed or not.
-            # This used for correctly quantize standalone modules
-            output_is_observed = model.graph.output.name in observed_node_names_set
-=======
 
         model = GraphModule(model, observed_graph)
         self.save_state(model)
@@ -521,7 +501,6 @@
             # indicator for whether output is observed or not.
             # This used for correctly quantize standalone modules
             output_is_observed = result_node.args[0].name in observed_node_names_set
->>>>>>> 3f2c01d6
             model._standalone_module_observed_input_idxs = standalone_module_observed_input_idxs
             model._output_is_observed = output_is_observed
         return model
@@ -600,8 +579,9 @@
         quant_env = {}
 
         graph_inputs = []
-        for node in model.graph.inputs:
-            graph_inputs.append(node.name)
+        for node in model.graph.nodes:
+            if node.op == 'placeholder':
+                graph_inputs.append(node.name)
 
         def load_non_quantized(n):
             if n.name not in env:
@@ -678,9 +658,6 @@
                 else:
                     raise Exception("partially quantized inputs in list not handled yet")
 
-<<<<<<< HEAD
-        for node in model.graph.inputs + model.graph.nodes:
-=======
         for node in model.graph.nodes:
             if node.op == 'output':
                 if is_standalone_module:
@@ -690,7 +667,6 @@
                     graph_output = map_arg(node.args[0], load_non_quantized)
                 self.quantized_graph.output(graph_output)
                 continue
->>>>>>> 3f2c01d6
             root_node, matched, obj, qconfig = matches.get(node.name, (None, None, None, None))
             if root_node is node:
                 if qconfig is None:
@@ -748,35 +724,21 @@
                         root_module, self.quantized_graph,
                         load_non_quantized(node.args[0]), observer_module)
                     continue
+
             if is_standalone_module and node.op == 'placeholder' and \
                graph_inputs.index(node.name) in model._standalone_module_observed_input_idxs:
                 # the node is quantized in parent module
-                quant_env[node.name] = self.quantized_graph.placeholder(node.target)
+                quant_env[node.name] = self.quantized_graph.node_copy(node, load_non_quantized)
             else:
                 # dequantize inputs for the node that are not quantized
-                if node.op == 'placeholder':
-                    env[node.name] = self.quantized_graph.placeholder(node.target)
-                else:
-                    env[node.name] = self.quantized_graph.node_copy(node, load_non_quantized)
-
-<<<<<<< HEAD
-        if is_standalone_module:
-            # result are kepted quantized in the quantized standalone module
-            graph_output = map_arg(model.graph.output, load_x)
-        else:
-            graph_output = map_arg(model.graph.output, load_non_quantized)
-        self.quantized_graph.set_output(graph_output)
-
-=======
->>>>>>> 3f2c01d6
+                env[node.name] = self.quantized_graph.node_copy(node, load_non_quantized)
+
         # remove activation post process
         act_post_process_removed_graph = Graph()
         env = {}
 
         def load_arg(a):
-            return map_arg(a, lambda n: env[n.name])
-        for inp in self.quantized_graph.inputs:
-            env[inp.name] = act_post_process_removed_graph.placeholder(inp.target)
+            return map_arg(a, lambda node: env[node.name])
         for node in self.quantized_graph.nodes:
             if node.op == 'output':
                 act_post_process_removed_graph.output(map_arg(node.args[0], load_arg))
@@ -787,10 +749,6 @@
                 env[node.name] = env[node.args[0].name]
             else:
                 env[node.name] = act_post_process_removed_graph.node_copy(node, load_arg)
-<<<<<<< HEAD
-        act_post_process_removed_graph.set_output(map_arg(self.quantized_graph.output, load_arg))
-=======
->>>>>>> 3f2c01d6
 
         module_dict = dict(model.named_modules())
         to_be_removed = []
@@ -832,8 +790,6 @@
         get_new_packed_weight_name = get_new_attr_name_with_prefix('_fx_pass_packed_weight_')
         quantized_root = quantized
         quantized_graph = quantized.graph
-        for inp in quantized_graph.inputs:
-            env[inp.name] = folded_graph.placeholder(inp.target)
         for node in quantized_graph.nodes:
             prepack_node = folded_nodes.get(node.name, None)
             if prepack_node is node:
@@ -850,10 +806,6 @@
             else:
                 # copy other nodes
                 env[node.name] = folded_graph.node_copy(node, load_arg)
-<<<<<<< HEAD
-        folded_graph.set_output(load_arg(quantized_graph.output))
-=======
->>>>>>> 3f2c01d6
         quantized = GraphModule(quantized_root, folded_graph)
         return quantized
 

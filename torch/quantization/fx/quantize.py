--- conflicted
+++ resolved
@@ -388,13 +388,8 @@
                     # observe standalone module
                     standalone_module = self.modules[node.target]
                     traced_standalone_module = symbolic_trace(standalone_module)
-<<<<<<< HEAD
                     if activation_is_dynamically_quantized(qconfig):
-                        prepare = torch.quantization.prepare_dynamic_child_module_fx
-=======
-                    if self.is_dynamic_quant:
                         prepare = torch.quantization.quantize_fx._prepare_dynamic_standalone_module_fx
->>>>>>> bb36d3b7
                     else:
                         prepare = torch.quantization.quantize_fx._prepare_standalone_module_fx
                     observed_standalone_module = prepare(traced_standalone_module, {'': qconfig})
@@ -532,22 +527,11 @@
 
     def _convert(self, model, inplace=False, debug=False, is_dynamic_quant=False, is_standalone_module=False):
         self.restore_state(model)
-<<<<<<< HEAD
-        # TODO: uncomment after deepcopy is fixed
         if not inplace:
             model = copy.deepcopy(model)
         # always run weight observers in the top level forward method
         # for dynamic quant ops or weight only quant ops
         self._run_weight_observers(model)
-=======
-        if not inplace:
-            model = copy.deepcopy(model)
-        self.is_dynamic_quant = is_dynamic_quant
-        # run weight observers before inserting quant dequant nodes
-        # for dynamic quantization
-        if self.is_dynamic_quant:
-            self._run_weight_observers(model)
->>>>>>> bb36d3b7
 
         # move to cpu since we only have quantized cpu kernels
         model.eval().cpu()

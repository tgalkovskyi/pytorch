--- conflicted
+++ resolved
@@ -631,12 +631,9 @@
       if (work->isCompletedAndThrowException()) {
         // Handle Exceptions on failed GPU operations and remove completed
         // workNCCL objects from work vector.
-<<<<<<< HEAD
-=======
         if (work->finishedGPUExecution()) {
           work->handleNCCLGuard();
         }
->>>>>>> 0f2ceb18
         it = workVector_.erase(it);
       } else {
         // Increment the iterator if the current WorkNCCL object is not

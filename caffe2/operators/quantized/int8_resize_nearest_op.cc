--- conflicted
+++ resolved
@@ -12,11 +12,7 @@
     .Arg("Y_zero_point", "Output tensor quantization offset")
     .Arg("width_scale", "Scale along width dimension")
     .Arg("height_scale", "Scale along height dimension")
-<<<<<<< HEAD
-    .Arg("output_size", "Output dimensions (HxW)")
-=======
     .Arg("output_size", "Output dimensions (HxW). If specified this takes precedence over scale values.")
->>>>>>> f21e60a1
     .SetDoc(R"DOC(
 Resizes the spatial dimensions of the input using nearest neighbor
 interpolation. The `width_scale` and `height_scale` arguments

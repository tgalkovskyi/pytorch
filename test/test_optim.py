--- conflicted
+++ resolved
@@ -300,63 +300,6 @@
         if not torch.cuda.is_available():
             return
 
-<<<<<<< HEAD
-        orig_optimizers = [optim.Adam, optim.AdamW,
-                           optim.SGD, optim.RMSprop,
-                           optim.Rprop, optim.ASGD,
-                           optim.Adamax, optim.Adadelta]
-
-        mt_optimizers = [optim._multi_tensor.Adam, optim._multi_tensor.AdamW,
-                         optim._multi_tensor.SGD, optim._multi_tensor.RMSprop,
-                         optim._multi_tensor.Rprop, optim._multi_tensor.ASGD,
-                         optim._multi_tensor.Adamax, optim._multi_tensor.Adadelta]
-
-        kIterations = 1001
-        device = 'cuda'
-
-        for opt1, opt2 in zip(orig_optimizers, mt_optimizers):
-            optimizers = [opt1, opt2]
-            res = []
-            for opt in optimizers:
-                weight = torch.tensor([[-0.2109, -0.4976], [-0.1413, -0.3420], [-0.2524, 0.6976]], 
-                                      dtype=torch.float64, device=device, requires_grad=True)
-                bias = torch.tensor([-0.1085, -0.2979, 0.6892], dtype=torch.float64, device=device, requires_grad=True)
-                weight2 = torch.tensor([[-0.0508, -0.3941, -0.2843]], 
-                                       dtype=torch.float64, device=device, requires_grad=True)
-                bias2 = torch.tensor([-0.0711], dtype=torch.float64, device=device, requires_grad=True)
-                input = torch.tensor([0.1, 0.2, 0.3, 0.4, 0.5, 0.6], dtype=torch.float64, device=device).reshape(3, 2)
-
-                model = torch.nn.Sequential(torch.nn.Linear(2, 3), 
-                                            torch.nn.Sigmoid(),
-                                            torch.nn.Linear(3, 1),
-                                            torch.nn.Sigmoid())
-                model.to(torch.float64).to(device)
-
-                pretrained_dict = model.state_dict()
-                pretrained_dict['0.weight'] = weight
-                pretrained_dict['0.bias'] = bias
-                pretrained_dict['2.weight'] = weight2
-                pretrained_dict['2.bias'] = bias2
-                model.load_state_dict(pretrained_dict)
-
-                optimizer = opt(model.parameters(), lr=1.0)
-
-                for _ in range(kIterations): 
-                    optimizer.zero_grad()
-                    output = model(input)
-                    loss = output.sum()
-                    loss.backward()
-
-                    def closure():
-                        return torch.Tensor([10])
-
-                    optimizer.step(closure)
-
-                res.append(model.parameters())
-
-            for p1, p2 in zip(res[0], res[1]):
-                self.assertEqual(p1, p2)
-=======
     def test_adam(self):
         self._test_basic_cases(
             lambda weight, bias: optim.Adam([weight, bias], lr=1e-3)
@@ -400,51 +343,6 @@
         )
         with self.assertRaisesRegex(ValueError, "Invalid beta parameter at index 0: 1.0"):
             optim.Adam(None, lr=1e-2, betas=(1.0, 0.0))
->>>>>>> b344dee3
-
-    def test_adam(self):
-        for optimizer in [optim.Adam, optim_mt.Adam]:
-            self._test_basic_cases(
-                lambda weight, bias: optimizer([weight, bias], lr=1e-3)
-            )
-            self._test_basic_cases(
-                lambda weight, bias: optimizer(
-                    self._build_params_dict(weight, bias, lr=1e-2),
-                    lr=1e-3)
-            )
-            self._test_basic_cases(
-                lambda weight, bias: optimizer([weight, bias], lr=1e-3,
-                                               amsgrad=True)
-            )
-            self._test_basic_cases(
-                lambda weight, bias: optimizer(
-                    self._build_params_dict(weight, bias, lr=1e-2),
-                    lr=1e-3, amsgrad=True)
-            )
-            self._test_basic_cases(
-                lambda weight, bias: optimizer(
-                    self._build_params_dict(weight, bias, lr=1e-2),
-                    lr=1e-3),
-                [lambda opt: ExponentialLR(opt, gamma=0.9)]
-            )
-            self._test_basic_cases(
-                lambda weight, bias: optimizer([weight, bias], lr=1e-3,
-                                               amsgrad=True),
-                [lambda opt: ExponentialLR(opt, gamma=0.9),
-                 lambda opt: ReduceLROnPlateau(opt)]
-            )
-            self._test_basic_cases(
-                lambda weight, bias: optimizer(
-                    self._build_params_dict(weight, bias, lr=1e-2),
-                    lr=1e-3, amsgrad=True),
-                [lambda opt: StepLR(opt, gamma=0.9, step_size=10),
-                 lambda opt: ReduceLROnPlateau(opt)]
-            )
-            with self.assertRaisesRegex(ValueError, "Invalid beta parameter at index 0: 1.0"):
-                optimizer(None, lr=1e-2, betas=(1.0, 0.0))
-
-            with self.assertRaisesRegex(ValueError, "Invalid weight_decay value: -1"):
-                optimizer(None, lr=1e-2, weight_decay=-1)
 
     def test_adamw(self):
         for optimizer in [optim.AdamW, optim_mt.AdamW]:

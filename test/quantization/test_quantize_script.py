--- conflicted
+++ resolved
@@ -1643,22 +1643,14 @@
                 x = torch.mean(x)
                 x = x.mean()
                 # interpolate node will introduce 3 quantize_per_tensor ops
-<<<<<<< HEAD
-                x = F.interpolate(x, 4, mode='nearest') # interpolate node
-                x = F.upsample(x, (32, 32)) # interpolate node
-                x = F.upsample_nearest(x, (32, 32)) # interpolate node
-                x = F.interpolate(x, 4, mode='linear') # common node
-                x = F.upsample_bilinear(x, (32, 32)) # common node
-                x = torch.clamp(x, -3, 3)
-                x = x.clamp(-2.5, 2.5)
-                # x = x.clamp_(-2, 2)  # Enable when quantized `clamp_` is ready
-=======
                 x = F.interpolate(x, 4, mode='nearest')  # interpolate node
                 x = F.upsample(x, (32, 32))  # interpolate node
                 x = F.upsample_nearest(x, (32, 32))  # interpolate node
                 x = F.interpolate(x, 4, mode='linear')  # common node
                 x = F.upsample_bilinear(x, (32, 32))  # common node
->>>>>>> ae19d13f
+                x = torch.clamp(x, -3, 3)
+                x = x.clamp(-2.5, 2.5)
+                # x = x.clamp_(-2, 2)  # Enable when quantized `clamp_` is ready
                 x = self.conv(x)
                 return x
 
@@ -1682,13 +1674,8 @@
         # number of quantize_per_tensor op for type
         num_quant_by_op_type = {'conv': 2, 'common': 1, 'interpolate': 3}
         # number of ops for each type
-<<<<<<< HEAD
         num_op_by_op_type = {'conv': 2, 'common': 18, 'interpolate': 3}
-        num_quantize_per_tensor = 1 # for output
-=======
-        num_op_by_op_type = {'conv': 2, 'common': 16, 'interpolate': 3}
-        num_quantize_per_tensor = 1
->>>>>>> ae19d13f
+        num_quantize_per_tensor = 1  # for output
         for op_type, num_op in num_op_by_op_type.items():
             num_quantize_per_tensor += num_op * num_quant_by_op_type[op_type]
         FileCheck().check_count("aten::quantize_per_tensor(", num_quantize_per_tensor, exactly=True) \

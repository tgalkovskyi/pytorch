--- conflicted
+++ resolved
@@ -12,13 +12,7 @@
     #
     @dtypes(*[torch.float, torch.double, torch.complex64, torch.complex128])
     def test_sqrt(self, device, dtype):
-<<<<<<< HEAD
-        tensors = [torch.ones(self.H, self.W, device=device, dtype=dtype) for n in range(self.N)]
-=======
-        if dtype in [torch.bool, torch.int,torch.half,]:
-            return
-        tensors = [torch.ones(self.H, self.W, device=device, dtype=dtype) for _ in range(self.N)]
->>>>>>> d36bb1c2
+        tensors = [torch.ones(self.H, self.W, device=device, dtype=dtype) for _ in range(self.N)]
 
         res = torch._foreach_sqrt(tensors)
         torch._foreach_sqrt_(tensors)
@@ -28,14 +22,7 @@
 
     @dtypes(*[torch.float, torch.double, torch.complex64, torch.complex128])
     def test_exp(self, device, dtype):
-<<<<<<< HEAD
-        tensors = [torch.ones(self.H, self.W, device=device, dtype=dtype) for n in range(self.N)]
-=======
-        if dtype in [torch.bool, torch.int,torch.half,]:
-            return
-
-        tensors = [torch.ones(self.H, self.W, device=device, dtype=dtype) for _ in range(self.N)]
->>>>>>> d36bb1c2
+        tensors = [torch.ones(self.H, self.W, device=device, dtype=dtype) for _ in range(self.N)]
 
         res = torch._foreach_exp(tensors)
         torch._foreach_exp_(tensors)
@@ -86,13 +73,8 @@
     # Ops with scalar
     #
     @dtypes(*torch.testing.get_all_dtypes())
-<<<<<<< HEAD
     def test_add_scalar__with_same_size_tensors(self, device, dtype):
-        tensors = [torch.zeros(self.H, self.W, device=device, dtype=dtype) for n in range(self.N)]
-=======
-    def test_add_scalar__same_size_tensors(self, device, dtype):
         tensors = [torch.zeros(self.H, self.W, device=device, dtype=dtype) for _ in range(self.N)]
->>>>>>> d36bb1c2
 
         # inplace addition of 1 to bool fails
         if dtype == torch.bool:
@@ -105,14 +87,7 @@
 
     @dtypes(*torch.testing.get_all_dtypes())
     def test_add_scalar_with_same_size_tensors(self, device, dtype):
-<<<<<<< HEAD
-        tensors = [torch.zeros(self.H, self.W, device=device, dtype=dtype) for n in range(self.N)]
-=======
-        N = 20
-        H = 20
-        W = 20
         tensors = [torch.zeros(self.H, self.W, device=device, dtype=dtype) for _ in range(self.N)]
->>>>>>> d36bb1c2
 
         res = torch._foreach_add(tensors, 1)
         for t in res:
@@ -190,11 +165,7 @@
             # Subtraction, the `-` operator, with a bool tensor is not supported.
             return
 
-<<<<<<< HEAD
-        tensors = [torch.ones(self.H, self.W, device=device, dtype=dtype) for n in range(self.N)]
-=======
-        tensors = [torch.ones(self.H, self.W, device=device, dtype=dtype) for _ in range(self.N)]
->>>>>>> d36bb1c2
+        tensors = [torch.ones(self.H, self.W, device=device, dtype=dtype) for _ in range(self.N)]
         res = torch._foreach_sub(tensors, 1)
         for t in res:
             if dtype == torch.bool and device == 'cpu':
@@ -207,11 +178,7 @@
             # Subtraction, the `-` operator, with a bool tensor is not supported.
             return
 
-<<<<<<< HEAD
-        tensors = [torch.ones(self.H, self.W, device=device, dtype=dtype) for n in range(self.N)]
-=======
-        tensors = [torch.ones(self.H, self.W, device=device, dtype=dtype) for _ in range(self.N)]
->>>>>>> d36bb1c2
+        tensors = [torch.ones(self.H, self.W, device=device, dtype=dtype) for _ in range(self.N)]
         torch._foreach_sub_(tensors, 1)
         for t in tensors:
             if dtype == torch.bool and device == 'cpu':
@@ -223,11 +190,7 @@
         if dtype == torch.bool:
             return
 
-<<<<<<< HEAD
-        tensors = [torch.ones(self.H, self.W, device=device, dtype=dtype) for n in range(self.N)]
-=======
-        tensors = [torch.ones(self.H, self.W, device=device, dtype=dtype) for _ in range(self.N)]
->>>>>>> d36bb1c2
+        tensors = [torch.ones(self.H, self.W, device=device, dtype=dtype) for _ in range(self.N)]
         res = torch._foreach_mul(tensors, 3)
         for t in res:
             self.assertEqual(t, torch.ones(self.H, self.W, device=device, dtype=dtype).mul(3))
@@ -237,11 +200,7 @@
         if dtype == torch.bool:
             return
 
-<<<<<<< HEAD
-        tensors = [torch.ones(self.H, self.W, device=device, dtype=dtype) for n in range(self.N)]
-=======
-        tensors = [torch.ones(self.H, self.W, device=device, dtype=dtype) for _ in range(self.N)]
->>>>>>> d36bb1c2
+        tensors = [torch.ones(self.H, self.W, device=device, dtype=dtype) for _ in range(self.N)]
         torch._foreach_mul_(tensors, 3)
         for t in tensors:
             self.assertEqual(t, torch.ones(self.H, self.W, device=device, dtype=dtype).mul(3))
@@ -255,11 +214,7 @@
             # Integer division of tensors using div or / is no longer supported
             return
 
-<<<<<<< HEAD
-        tensors = [torch.ones(self.H, self.W, device=device, dtype=dtype) for n in range(self.N)]
-=======
-        tensors = [torch.ones(self.H, self.W, device=device, dtype=dtype) for _ in range(self.N)]
->>>>>>> d36bb1c2
+        tensors = [torch.ones(self.H, self.W, device=device, dtype=dtype) for _ in range(self.N)]
         res = torch._foreach_div(tensors, 2)
         for t in res:
             self.assertEqual(t, torch.ones(self.H, self.W, device=device, dtype=dtype).div(2))
@@ -273,11 +228,7 @@
             # Integer division of tensors using div or / is no longer supported
             return
 
-<<<<<<< HEAD
-        tensors = [torch.ones(self.H, self.W, device=device, dtype=dtype) for n in range(self.N)]
-=======
-        tensors = [torch.ones(self.H, self.W, device=device, dtype=dtype) for _ in range(self.N)]
->>>>>>> d36bb1c2
+        tensors = [torch.ones(self.H, self.W, device=device, dtype=dtype) for _ in range(self.N)]
         torch._foreach_div_(tensors, 2)
         for t in tensors:
             self.assertEqual(t, torch.ones(self.H, self.W, device=device, dtype=dtype).div(2))

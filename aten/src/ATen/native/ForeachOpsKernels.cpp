#include <ATen/ATen.h>
#include <ATen/native/ForeachUtils.h>

namespace at { namespace native {

<<<<<<< HEAD
std::vector<Tensor> foreach_tensor_exp_slow(TensorList tensors) {
  check_foreach_api_restrictions(tensors);

  std::vector<Tensor> result;
  for (const auto& t : tensors) {
    result.emplace_back(t.exp());
  }

  return result;
}

void foreach_tensor_exp_slow_(TensorList tensors) {
  check_foreach_api_restrictions(tensors);

  for (auto& t : tensors) {
    t.exp_();
  }
}

std::vector<Tensor> foreach_tensor_sqrt_slow(TensorList tensors) {
  check_foreach_api_restrictions(tensors);

  std::vector<Tensor> result;
  for (const auto& t : tensors) {
    result.emplace_back(t.sqrt());
  }

  return result;
}

void foreach_tensor_sqrt_slow_(TensorList tensors) {
  check_foreach_api_restrictions(tensors);

  for (auto& t : tensors) {
    t.sqrt_();
  }
}

std::vector<Tensor> foreach_tensor_add_scalar_kernel_slow(TensorList tensors, Scalar scalar) {
  check_foreach_api_restrictions(tensors);

  std::vector<Tensor> result;
  result.reserve(tensors.size());
  for (const auto& t : tensors) {
    result.emplace_back(t.add(scalar));
  }

  return result;
}

void foreach_tensor_add_scalar_kernel_slow_(TensorList tensors, Scalar scalar) {
  check_foreach_api_restrictions(tensors);

  for (auto& t : tensors) {
    t.add_(scalar);
  }
}

std::vector<Tensor> foreach_tensor_sub_scalar_kernel_slow(TensorList tensors, Scalar scalar) {
  check_foreach_api_restrictions(tensors);

  std::vector<Tensor> result;
  for (const auto& t: tensors) {
    result.emplace_back(t.sub(scalar));
  }

  return result;
}

void foreach_tensor_sub_scalar_kernel_slow_(TensorList tensors, Scalar scalar) {
  check_foreach_api_restrictions(tensors);

  for (auto& t: tensors) {
    t.sub_(scalar);
  }
}

std::vector<Tensor> foreach_tensor_div_scalar_kernel_slow(TensorList tensors, Scalar scalar) {
  check_foreach_api_restrictions(tensors);

  std::vector<Tensor> result;
  for (const auto& t: tensors) {
    result.emplace_back(t.div(scalar));
  }

  return result;
}

void foreach_tensor_div_scalar_kernel_slow_(TensorList tensors, Scalar scalar) {
  check_foreach_api_restrictions(tensors);

  for (auto& t: tensors) {
    t.div_(scalar);
  }
}

std::vector<Tensor> foreach_tensor_mul_scalar_kernel_slow(TensorList tensors, Scalar scalar) {
  check_foreach_api_restrictions(tensors);

  std::vector<Tensor> result;
  for (const auto& t: tensors) {
    result.emplace_back(t.mul(scalar));
  }

  return result;
}

void foreach_tensor_mul_scalar_kernel_slow_(TensorList tensors, Scalar scalar) {
  check_foreach_api_restrictions(tensors);

  for (auto& t: tensors) {
    t.mul_(scalar);
  }
}

std::vector<Tensor> foreach_tensor_add_list_kernel_slow(TensorList tensors1, TensorList tensors2) {
  check_foreach_api_restrictions(tensors1, tensors2);

  std::vector<Tensor> result;
  result.reserve(tensors1.size());
  for (int i = 0; i < tensors1.size(); i++) {
    result.emplace_back(tensors1[i].add(tensors2[i]));
  }

  return result;
}

void foreach_tensor_add_list_kernel_slow_(TensorList tensors1, TensorList tensors2) {
  check_foreach_api_restrictions(tensors1, tensors2);

  for (int i = 0; i < tensors1.size(); i++) {
    tensors1[i].add_(tensors2[i]);
  }
}

std::vector<Tensor> foreach_tensor_sub_list_kernel_slow(TensorList tensors1, TensorList tensors2) {
  check_foreach_api_restrictions(tensors1, tensors2);

  std::vector<Tensor> result;
  for (int i = 0; i < tensors1.size(); i++) {
    result.emplace_back(tensors1[i].sub(tensors2[i]));
  }

  return result;
}

void foreach_tensor_sub_list_kernel_slow_(TensorList tensors1, TensorList tensors2) {
  check_foreach_api_restrictions(tensors1, tensors2);

  for (int i = 0; i < tensors1.size(); i++) {
    tensors1[i].sub_(tensors2[i]);
  }
}

std::vector<Tensor> foreach_tensor_mul_list_kernel_slow(TensorList tensors1, TensorList tensors2) {
  check_foreach_api_restrictions(tensors1, tensors2);

  std::vector<Tensor> result;
  for (int i = 0; i < tensors1.size(); i++) {
    result.emplace_back(tensors1[i].mul(tensors2[i]));
  }

  return result;
}

void foreach_tensor_mul_list_kernel_slow_(TensorList tensors1, TensorList tensors2) {
  check_foreach_api_restrictions(tensors1, tensors2);

  for (int i = 0; i < tensors1.size(); i++) {
    tensors1[i].mul_(tensors2[i]);
  }
}

std::vector<Tensor> foreach_tensor_div_list_kernel_slow(TensorList tensors1, TensorList tensors2) {
  check_foreach_api_restrictions(tensors1, tensors2);

  std::vector<Tensor> result;
  for (int i = 0; i < tensors1.size(); i++) {
    result.emplace_back(tensors1[i].div(tensors2[i]));
  }

  return result;
}

void foreach_tensor_div_list_kernel_slow_(TensorList tensors1, TensorList tensors2) {
  check_foreach_api_restrictions(tensors1, tensors2);

  for (int i = 0; i < tensors1.size(); i++) {
    tensors1[i].div_(tensors2[i]);
  }
}
=======
#define FOREACH_BINARY_OP(NAME)                                                                           \
std::vector<Tensor> foreach_tensor_##NAME##_scalar_kernel_slow(TensorList tensors, Scalar scalar) {       \
  check_foreach_api_restrictions(tensors);                                                                \
                                                                                                          \
  std::vector<Tensor> result;                                                                             \
  result.reserve(tensors.size());                                                                         \
  for (const auto& t: tensors) {                                                                          \
    result.emplace_back(t.NAME(scalar));                                                              \
  }                                                                                                       \
                                                                                                          \
  return result;                                                                                          \
}                                                                                                         \
                                                                                                          \
void foreach_tensor_##NAME##_scalar_kernel_slow_(TensorList tensors, Scalar scalar) {                     \
  check_foreach_api_restrictions(tensors);                                                                \
                                                                                                          \
  for (auto& t: tensors) {                                                                                \
    t.NAME##_(scalar);                                                                                  \
  }                                                                                                       \
}                                                                                                         \
                                                                                                          \
std::vector<Tensor> foreach_tensor_##NAME##_list_kernel_slow(TensorList tensors1, TensorList tensors2) {  \
  check_foreach_api_restrictions(tensors1, tensors2);                                                     \
                                                                                                          \
  std::vector<Tensor> result;                                                                             \
  result.reserve(tensors1.size());                                                                        \
  for (int i = 0; i < tensors1.size(); i++) {                                                             \
    result.emplace_back(tensors1[i].NAME(tensors2[i]));                                               \
  }                                                                                                       \
                                                                                                          \
  return result;                                                                                          \
}                                                                                                         \
                                                                                                          \
void foreach_tensor_##NAME##_list_kernel_slow_(TensorList tensors1, TensorList tensors2) {                \
  check_foreach_api_restrictions(tensors1, tensors2);                                                     \
                                                                                                          \
  for (int i = 0; i < tensors1.size(); i++) {                                                              \
    tensors1[i].NAME##_(tensors2[i]);                                                                   \
  }                                                                                                       \
}

FOREACH_BINARY_OP(add);
FOREACH_BINARY_OP(sub);
FOREACH_BINARY_OP(mul);
FOREACH_BINARY_OP(div);
>>>>>>> 48f79d21

}} // namespace at::native<|MERGE_RESOLUTION|>--- conflicted
+++ resolved
@@ -3,199 +3,6 @@
 
 namespace at { namespace native {
 
-<<<<<<< HEAD
-std::vector<Tensor> foreach_tensor_exp_slow(TensorList tensors) {
-  check_foreach_api_restrictions(tensors);
-
-  std::vector<Tensor> result;
-  for (const auto& t : tensors) {
-    result.emplace_back(t.exp());
-  }
-
-  return result;
-}
-
-void foreach_tensor_exp_slow_(TensorList tensors) {
-  check_foreach_api_restrictions(tensors);
-
-  for (auto& t : tensors) {
-    t.exp_();
-  }
-}
-
-std::vector<Tensor> foreach_tensor_sqrt_slow(TensorList tensors) {
-  check_foreach_api_restrictions(tensors);
-
-  std::vector<Tensor> result;
-  for (const auto& t : tensors) {
-    result.emplace_back(t.sqrt());
-  }
-
-  return result;
-}
-
-void foreach_tensor_sqrt_slow_(TensorList tensors) {
-  check_foreach_api_restrictions(tensors);
-
-  for (auto& t : tensors) {
-    t.sqrt_();
-  }
-}
-
-std::vector<Tensor> foreach_tensor_add_scalar_kernel_slow(TensorList tensors, Scalar scalar) {
-  check_foreach_api_restrictions(tensors);
-
-  std::vector<Tensor> result;
-  result.reserve(tensors.size());
-  for (const auto& t : tensors) {
-    result.emplace_back(t.add(scalar));
-  }
-
-  return result;
-}
-
-void foreach_tensor_add_scalar_kernel_slow_(TensorList tensors, Scalar scalar) {
-  check_foreach_api_restrictions(tensors);
-
-  for (auto& t : tensors) {
-    t.add_(scalar);
-  }
-}
-
-std::vector<Tensor> foreach_tensor_sub_scalar_kernel_slow(TensorList tensors, Scalar scalar) {
-  check_foreach_api_restrictions(tensors);
-
-  std::vector<Tensor> result;
-  for (const auto& t: tensors) {
-    result.emplace_back(t.sub(scalar));
-  }
-
-  return result;
-}
-
-void foreach_tensor_sub_scalar_kernel_slow_(TensorList tensors, Scalar scalar) {
-  check_foreach_api_restrictions(tensors);
-
-  for (auto& t: tensors) {
-    t.sub_(scalar);
-  }
-}
-
-std::vector<Tensor> foreach_tensor_div_scalar_kernel_slow(TensorList tensors, Scalar scalar) {
-  check_foreach_api_restrictions(tensors);
-
-  std::vector<Tensor> result;
-  for (const auto& t: tensors) {
-    result.emplace_back(t.div(scalar));
-  }
-
-  return result;
-}
-
-void foreach_tensor_div_scalar_kernel_slow_(TensorList tensors, Scalar scalar) {
-  check_foreach_api_restrictions(tensors);
-
-  for (auto& t: tensors) {
-    t.div_(scalar);
-  }
-}
-
-std::vector<Tensor> foreach_tensor_mul_scalar_kernel_slow(TensorList tensors, Scalar scalar) {
-  check_foreach_api_restrictions(tensors);
-
-  std::vector<Tensor> result;
-  for (const auto& t: tensors) {
-    result.emplace_back(t.mul(scalar));
-  }
-
-  return result;
-}
-
-void foreach_tensor_mul_scalar_kernel_slow_(TensorList tensors, Scalar scalar) {
-  check_foreach_api_restrictions(tensors);
-
-  for (auto& t: tensors) {
-    t.mul_(scalar);
-  }
-}
-
-std::vector<Tensor> foreach_tensor_add_list_kernel_slow(TensorList tensors1, TensorList tensors2) {
-  check_foreach_api_restrictions(tensors1, tensors2);
-
-  std::vector<Tensor> result;
-  result.reserve(tensors1.size());
-  for (int i = 0; i < tensors1.size(); i++) {
-    result.emplace_back(tensors1[i].add(tensors2[i]));
-  }
-
-  return result;
-}
-
-void foreach_tensor_add_list_kernel_slow_(TensorList tensors1, TensorList tensors2) {
-  check_foreach_api_restrictions(tensors1, tensors2);
-
-  for (int i = 0; i < tensors1.size(); i++) {
-    tensors1[i].add_(tensors2[i]);
-  }
-}
-
-std::vector<Tensor> foreach_tensor_sub_list_kernel_slow(TensorList tensors1, TensorList tensors2) {
-  check_foreach_api_restrictions(tensors1, tensors2);
-
-  std::vector<Tensor> result;
-  for (int i = 0; i < tensors1.size(); i++) {
-    result.emplace_back(tensors1[i].sub(tensors2[i]));
-  }
-
-  return result;
-}
-
-void foreach_tensor_sub_list_kernel_slow_(TensorList tensors1, TensorList tensors2) {
-  check_foreach_api_restrictions(tensors1, tensors2);
-
-  for (int i = 0; i < tensors1.size(); i++) {
-    tensors1[i].sub_(tensors2[i]);
-  }
-}
-
-std::vector<Tensor> foreach_tensor_mul_list_kernel_slow(TensorList tensors1, TensorList tensors2) {
-  check_foreach_api_restrictions(tensors1, tensors2);
-
-  std::vector<Tensor> result;
-  for (int i = 0; i < tensors1.size(); i++) {
-    result.emplace_back(tensors1[i].mul(tensors2[i]));
-  }
-
-  return result;
-}
-
-void foreach_tensor_mul_list_kernel_slow_(TensorList tensors1, TensorList tensors2) {
-  check_foreach_api_restrictions(tensors1, tensors2);
-
-  for (int i = 0; i < tensors1.size(); i++) {
-    tensors1[i].mul_(tensors2[i]);
-  }
-}
-
-std::vector<Tensor> foreach_tensor_div_list_kernel_slow(TensorList tensors1, TensorList tensors2) {
-  check_foreach_api_restrictions(tensors1, tensors2);
-
-  std::vector<Tensor> result;
-  for (int i = 0; i < tensors1.size(); i++) {
-    result.emplace_back(tensors1[i].div(tensors2[i]));
-  }
-
-  return result;
-}
-
-void foreach_tensor_div_list_kernel_slow_(TensorList tensors1, TensorList tensors2) {
-  check_foreach_api_restrictions(tensors1, tensors2);
-
-  for (int i = 0; i < tensors1.size(); i++) {
-    tensors1[i].div_(tensors2[i]);
-  }
-}
-=======
 #define FOREACH_BINARY_OP(NAME)                                                                           \
 std::vector<Tensor> foreach_tensor_##NAME##_scalar_kernel_slow(TensorList tensors, Scalar scalar) {       \
   check_foreach_api_restrictions(tensors);                                                                \
@@ -237,10 +44,33 @@
   }                                                                                                       \
 }
 
+
+#define FOREACH_UNARY_OP(NAME)                                             \
+std::vector<Tensor> foreach_tensor_##NAME##_slow(TensorList tensors) {     \
+  check_foreach_api_restrictions(tensors);                                 \
+                                                                           \
+  std::vector<Tensor> result;                                              \
+  result.reserve(tensors.size());                                          \
+  for (const auto& t : tensors) {                                          \
+    result.emplace_back(t.NAME());                                         \
+  }                                                                        \
+                                                                           \
+  return result;                                                           \
+}                                                                          \
+                                                                           \
+void foreach_tensor_##NAME##_slow_(TensorList tensors) {                   \
+  check_foreach_api_restrictions(tensors);                                 \
+                                                                           \
+  for (auto& t : tensors) {                                                \
+    t.NAME##_();                                                           \
+  }                                                                        \
+}
+
 FOREACH_BINARY_OP(add);
 FOREACH_BINARY_OP(sub);
 FOREACH_BINARY_OP(mul);
 FOREACH_BINARY_OP(div);
->>>>>>> 48f79d21
+FOREACH_UNARY_OP(sqrt);
+FOREACH_UNARY_OP(exp);
 
 }} // namespace at::native